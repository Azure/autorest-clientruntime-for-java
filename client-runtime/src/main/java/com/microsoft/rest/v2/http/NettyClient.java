--- conflicted
+++ resolved
@@ -317,13 +317,8 @@
                 emitError(e);
             }
         }
-<<<<<<< HEAD
         
         private final class RequestSubscriber implements FlowableSubscriber<ByteBuffer>, GenericFutureListener<Future<Void>> {
-=======
-
-        private final class RequestSubscriber implements FlowableSubscriber<ByteBuffer> {
->>>>>>> ab305705
             Subscription subscription;
 
             // we need a done flag because an onNext emission can throw and emit an Error
@@ -332,17 +327,13 @@
             private boolean done;
 
             private final HttpClientInboundHandler inboundHandler;
-<<<<<<< HEAD
             
             private final AtomicInteger writing = new AtomicInteger();
             private static final int WRITE_COMPLETED_WRITABLE = 0;
             private static final int WRITING_WRITABLE = 1;
             private static final int WRITE_COMPLETED_NOT_WRITABLE = 2;
             private static final int WRITING_NOT_WRITABLE = 3;
-            
-=======
-
->>>>>>> ab305705
+
             RequestSubscriber(HttpClientInboundHandler inboundHandler) {
                 this.inboundHandler = inboundHandler;
             }
@@ -354,20 +345,6 @@
                 subscription.request(1);
             }
 
-<<<<<<< HEAD
-=======
-            GenericFutureListener<Future<Void>> onChannelWriteComplete = (Future<Void> future) -> {
-                if (!future.isSuccess()) {
-                    done = true;
-                    subscription.cancel();
-                    emitError(future.cause());
-                }
-                else if (channel.isWritable()) {
-                    subscription.request(1);
-                }
-            };
-
->>>>>>> ab305705
             @Override
             public void onNext(ByteBuffer buf) {
                 if (done) {
