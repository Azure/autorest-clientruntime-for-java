/**
 * Copyright (c) Microsoft Corporation. All rights reserved.
 * Licensed under the MIT License. See License.txt in the project root for
 * license information.
 */

package com.microsoft.rest;

import com.microsoft.rest.credentials.ServiceClientCredentials;
<<<<<<< HEAD
import com.microsoft.rest.protocol.Environment;
import com.microsoft.rest.protocol.SerializerAdapter;
import com.microsoft.rest.http.ChannelHandlerConfig;
import com.microsoft.rest.http.HttpClient;
import com.microsoft.rest.http.NettyAdapter;
=======
import com.microsoft.rest.policy.AddCookiesPolicy;
>>>>>>> 33f4a924
import com.microsoft.rest.policy.CredentialsPolicy;
import com.microsoft.rest.policy.LoggingPolicy;
import com.microsoft.rest.policy.RequestPolicy;
import com.microsoft.rest.policy.RetryPolicy;
import com.microsoft.rest.policy.UserAgentPolicy;
import com.microsoft.rest.protocol.Environment;
import com.microsoft.rest.protocol.SerializerAdapter;
import com.microsoft.rest.http.ChannelHandlerConfig;
import com.microsoft.rest.http.HttpClient;
import com.microsoft.rest.http.RxNettyAdapter;
import com.microsoft.rest.serializer.JacksonAdapter;

import java.net.Proxy;
import java.util.ArrayList;
import java.util.Collections;
import java.util.List;
import java.util.concurrent.TimeUnit;

/**
 * An instance of this class stores configuration for setting up specific service clients.
 */
public final class RestClient {
    private final HttpClient httpClient;
    private final Proxy proxy;
    private final String baseURL;
    private final String userAgent;
    private final long readTimeoutMillis;
    private final long connectionTimeoutMillis;
    private final SerializerAdapter<?> serializerAdapter;
    private final ServiceClientCredentials credentials;
    private final LogLevel logLevel;

    private final List<RequestPolicy.Factory> customPolicyFactories;

    private RestClient(RestClient.Builder builder) {
        this.proxy = builder.proxy;
        this.baseURL = builder.baseUrl;
        this.userAgent = builder.userAgent;
        this.readTimeoutMillis = builder.readTimeoutMillis;
        this.connectionTimeoutMillis = builder.connectionTimeoutMillis;
        this.serializerAdapter = builder.serializerAdapter;
        this.credentials = builder.credentials;
        this.logLevel = builder.logLevel;
        this.customPolicyFactories = builder.customPolicyFactories;

<<<<<<< HEAD
        this.httpClient = new NettyAdapter(createPolicyFactories(), Collections.<ChannelHandlerConfig>emptyList());
    }

    private List<RequestPolicy.Factory> createPolicyFactories() {
        List<RequestPolicy.Factory> allFactories = new ArrayList<>();
        allFactories.add(new UserAgentPolicy.Factory(userAgent));
        allFactories.add(new RetryPolicy.Factory());
        allFactories.add(new LoggingPolicy.Factory(logLevel));
=======
        final RxNettyAdapter.Builder httpClientBuilder = new RxNettyAdapter.Builder()
            .withRequestPolicy(new UserAgentPolicy.Factory(userAgent))
            .withRequestPolicy(new RetryPolicy.Factory())
            .withRequestPolicy(new AddCookiesPolicy.Factory());
>>>>>>> 33f4a924
        if (credentials != null) {
            httpClientBuilder.withRequestPolicy(new CredentialsPolicy.Factory(credentials));
        }
        httpClientBuilder.withRequestPolicies(customPolicyFactories)
            .withRequestPolicy(new LoggingPolicy.Factory(logLevel));

        if (proxy != null) {
            httpClientBuilder.withProxy(proxy);
        }

        this.httpClient = httpClientBuilder.build();
    }

    /**
     * @return the user-defined request policy factories.
     */
    public List<RequestPolicy.Factory> customPolicyFactories() {
        return customPolicyFactories;
    }

    /**
     * @return the current serializer adapter.
     */
    public SerializerAdapter<?> serializerAdapter() {
        return serializerAdapter;
    }

    /**
     * @return the {@link HttpClient} instance
     */
    public HttpClient httpClient() {
        return httpClient;
    }

    /**
     * @return the {@link Proxy} to use
     */
    public Proxy proxy() {
        return proxy;
    }

    /**
     * @return the base URL to make requests to.
     */
    public String baseURL() {
        return baseURL;
    }

    /**
     * @return the connection timeout for HTTP connections in milliseconds.
     */
    public long connectionTimeoutMillis() {
        return connectionTimeoutMillis;
    }

    /**
     * @return the credentials attached to this REST client
     */
    public ServiceClientCredentials credentials() {
        return credentials;
    }

    /**
     * @return the current HTTP traffic logging level
     */
    public LogLevel logLevel() {
        return logLevel;
    }

    /**
     * Create a new builder for a new Rest Client with the same configurations on this one.
     * @return a RestClient builder
     */
    RestClient.Builder newBuilder() {
        return new Builder(this);
    }

    /**
     * @return The user agent string to send in HTTP requests.
     */
    public String userAgent() {
        return userAgent;
    }

    /**
     * @return a new initialized instance of the default HttpClient type.
     */
    public static HttpClient createDefaultHttpClient() {
        return new RxNettyAdapter(Collections.<RequestPolicy.Factory>emptyList(), Collections.<ChannelHandlerConfig>emptyList());
    }

    /**
     * @return a new initialized instance of the default SerializerAdapter type.
     */
    public static SerializerAdapter<?> createDefaultSerializer() {
        return new JacksonAdapter();
    }

    /**
     * The builder class for building a REST client.
     */
    public static class Builder {
        private final long defaultReadTimeoutMillis = 10000;
        private final long defaultConnectionTimeoutMillis = 10000;

        private Proxy proxy;
        /** The dynamic base URL with variables wrapped in "{" and "}". */
        private String baseUrl;
        /** The credentials to authenticate. */
        private ServiceClientCredentials credentials;

        private List<RequestPolicy.Factory> customPolicyFactories = new ArrayList<>();

        /** The value for 'User-Agent' header. */
        private String userAgent;
        private long readTimeoutMillis = defaultReadTimeoutMillis;
        private long connectionTimeoutMillis = defaultConnectionTimeoutMillis;
        /** The adapter for serializations and deserializations. */
        private SerializerAdapter<?> serializerAdapter;
        /** The logging level to use. */
        private LogLevel logLevel = LogLevel.NONE;

        private Builder(final RestClient restClient) {
            this.proxy = restClient.proxy;
            this.baseUrl = restClient.baseURL;
            this.userAgent = restClient.userAgent;
            this.connectionTimeoutMillis = restClient.connectionTimeoutMillis;
            this.readTimeoutMillis = restClient.readTimeoutMillis;
            this.serializerAdapter = restClient.serializerAdapter;
            this.credentials = restClient.credentials;
            this.customPolicyFactories = new ArrayList<>(restClient.customPolicyFactories);
            this.logLevel = restClient.logLevel;
        }

        /**
         * Creates an instance of the builder.
         */
        public Builder() { }

        /**
         * Sets the proxy.
         * @param proxy the proxy to use.
         * @return the builder itself for chaining.
         */
        public Builder withProxy(Proxy proxy) {
            this.proxy = proxy;
            return this;
        }

        /**
         * Sets the dynamic base URL.
         *
         * @param baseUrl the base URL to use.
         * @return the builder itself for chaining.
         */
        public Builder withBaseUrl(String baseUrl) {
            this.baseUrl = baseUrl;
            return this;
        }

        /**
         * Sets the base URL with the default from the Environment.
         *
         * @param environment the environment to use
         * @param endpoint the environment endpoint the application is accessing
         * @return the builder itself for chaining
         */
        public Builder withBaseUrl(Environment environment, Environment.Endpoint endpoint) {
            this.baseUrl = environment.url(endpoint);
            return this;
        }

        /**
         * Sets the serialization adapter.
         *
         * @param serializerAdapter the adapter to a serializer
         * @return the builder itself for chaining
         */
        public Builder withSerializerAdapter(SerializerAdapter<?> serializerAdapter) {
            this.serializerAdapter = serializerAdapter;
            return this;
        }

        /**
         * Sets the credentials.
         *
         * @param credentials the credentials object.
         * @return the builder itself for chaining.
         */
        public Builder withCredentials(ServiceClientCredentials credentials) {
            if (credentials == null) {
                throw new NullPointerException("credentials == null");
            }
            this.credentials = credentials;
            return this;
        }

        /**
         * Sets the user agent header.
         *
         * @param userAgent the user agent header.
         * @return the builder itself for chaining.
         */
        public Builder withUserAgent(String userAgent) {
            this.userAgent = userAgent;
            return this;
        }

        /**
         * Sets the HTTP log level.
         *
         * @param logLevel the {@link LogLevel} enum.
         * @return the builder itself for chaining.
         */
        public Builder withLogLevel(LogLevel logLevel) {
            if (logLevel == null) {
                throw new NullPointerException("logLevel == null");
            }
            this.logLevel = logLevel;
            return this;
        }

        /**
         * Set the read timeout on the HTTP client. Default is 10 seconds.
         *
         * @param timeout the timeout numeric value
         * @param unit the time unit for the numeric value
         * @return the builder itself for chaining
         */
        public Builder withReadTimeout(long timeout, TimeUnit unit) {
            readTimeoutMillis = unit.toMillis(timeout);
            return this;
        }

        /**
         * Set the connection timeout on the HTTP client. Default is 10 seconds.
         *
         * @param timeout the timeout numeric value
         * @param unit the time unit for the numeric value
         * @return the builder itself for chaining
         */
        public Builder withConnectionTimeout(long timeout, TimeUnit unit) {
            connectionTimeoutMillis = unit.toMillis(timeout);
            return this;
        }

        /**
         * Set the maximum idle connections for the HTTP client. Default is 5.
         *
         * @param maxIdleConnections the maximum idle connections
         * @return the builder itself for chaining
         */
        public Builder withMaxIdleConnections(int maxIdleConnections) {
            // FIXME -- maybe by deleting this method?
            // Seems like a configuration on a concrete HTTP client
            throw new RuntimeException();
//            httpClientBuilder.connectionPool(new ConnectionPool(maxIdleConnections, 5, TimeUnit.MINUTES));
        }

        /**
         * Adds a custom RequestPolicyFactory to the request pipeline.
         * @param factory The Factory producing a custom user-defined RequestPolicy.
         * @return The builder.
         */
        public Builder addCustomPolicy(RequestPolicy.Factory factory) {
            customPolicyFactories.add(factory);
            return this;
        }

        /**
         * Build a RestClient with all the current configurations.
         *
         * @return a {@link RestClient}.
         */
        public RestClient build() {
            if (baseUrl == null) {
                throw new IllegalArgumentException("Please set base URL.");
            }
            if (serializerAdapter == null) {
                throw new IllegalArgumentException("Please set serializer adapter.");
            }

            return new RestClient(this);
        }
    }
}<|MERGE_RESOLUTION|>--- conflicted
+++ resolved
@@ -7,15 +7,10 @@
 package com.microsoft.rest;
 
 import com.microsoft.rest.credentials.ServiceClientCredentials;
-<<<<<<< HEAD
-import com.microsoft.rest.protocol.Environment;
-import com.microsoft.rest.protocol.SerializerAdapter;
 import com.microsoft.rest.http.ChannelHandlerConfig;
 import com.microsoft.rest.http.HttpClient;
 import com.microsoft.rest.http.NettyAdapter;
-=======
 import com.microsoft.rest.policy.AddCookiesPolicy;
->>>>>>> 33f4a924
 import com.microsoft.rest.policy.CredentialsPolicy;
 import com.microsoft.rest.policy.LoggingPolicy;
 import com.microsoft.rest.policy.RequestPolicy;
@@ -23,9 +18,6 @@
 import com.microsoft.rest.policy.UserAgentPolicy;
 import com.microsoft.rest.protocol.Environment;
 import com.microsoft.rest.protocol.SerializerAdapter;
-import com.microsoft.rest.http.ChannelHandlerConfig;
-import com.microsoft.rest.http.HttpClient;
-import com.microsoft.rest.http.RxNettyAdapter;
 import com.microsoft.rest.serializer.JacksonAdapter;
 
 import java.net.Proxy;
@@ -61,21 +53,10 @@
         this.logLevel = builder.logLevel;
         this.customPolicyFactories = builder.customPolicyFactories;
 
-<<<<<<< HEAD
-        this.httpClient = new NettyAdapter(createPolicyFactories(), Collections.<ChannelHandlerConfig>emptyList());
-    }
-
-    private List<RequestPolicy.Factory> createPolicyFactories() {
-        List<RequestPolicy.Factory> allFactories = new ArrayList<>();
-        allFactories.add(new UserAgentPolicy.Factory(userAgent));
-        allFactories.add(new RetryPolicy.Factory());
-        allFactories.add(new LoggingPolicy.Factory(logLevel));
-=======
-        final RxNettyAdapter.Builder httpClientBuilder = new RxNettyAdapter.Builder()
+        final NettyAdapter.Builder httpClientBuilder = new NettyAdapter.Builder()
             .withRequestPolicy(new UserAgentPolicy.Factory(userAgent))
             .withRequestPolicy(new RetryPolicy.Factory())
             .withRequestPolicy(new AddCookiesPolicy.Factory());
->>>>>>> 33f4a924
         if (credentials != null) {
             httpClientBuilder.withRequestPolicy(new CredentialsPolicy.Factory(credentials));
         }
@@ -164,7 +145,7 @@
      * @return a new initialized instance of the default HttpClient type.
      */
     public static HttpClient createDefaultHttpClient() {
-        return new RxNettyAdapter(Collections.<RequestPolicy.Factory>emptyList(), Collections.<ChannelHandlerConfig>emptyList());
+        return new NettyAdapter(Collections.<RequestPolicy.Factory>emptyList(), Collections.<ChannelHandlerConfig>emptyList());
     }
 
     /**
