<!--
 Copyright (c) Microsoft Corporation. All rights reserved.
 Licensed under the MIT License. See License.txt in the project root for
 license information.
-->
<project xmlns="http://maven.apache.org/POM/4.0.0" xmlns:xsi="http://www.w3.org/2001/XMLSchema-instance" xsi:schemaLocation="http://maven.apache.org/POM/4.0.0 http://maven.apache.org/xsd/maven-4.0.0.xsd">
  <modelVersion>4.0.0</modelVersion>
  <groupId>com.microsoft.rest.v2</groupId>
  <artifactId>client-runtime</artifactId>
  <packaging>jar</packaging>

  <parent>
    <groupId>com.microsoft.azure.v2</groupId>
    <artifactId>autorest-clientruntime-for-java</artifactId>
<<<<<<< HEAD
    <version>2.0.3-SNAPSHOT</version>
=======
    <version>2.0.4-SNAPSHOT</version>
>>>>>>> 88974218
    <relativePath>../pom.xml</relativePath>
  </parent>

  <name>Java Client Runtime for AutoRest</name>
  <description>This package contains the basic runtime for AutoRest generated Java clients.</description>
  <url>https://github.com/Azure/autorest-clientruntime-for-java</url>

  <licenses>
    <license>
      <name>The MIT License (MIT)</name>
      <url>http://opensource.org/licenses/MIT</url>
      <distribution>repo</distribution>
    </license>
  </licenses>

  <scm>
    <url>scm:git:https://github.com/Azure/autorest-clientruntime-for-java</url>
    <connection>scm:git:git@github.com:Azure/autorest-clientruntime-for-java.git</connection>
    <tag>HEAD</tag>
  </scm>

  <properties>
    <project.build.sourceEncoding>UTF-8</project.build.sourceEncoding>
    <legal><![CDATA[[INFO] Any downloads listed may be third party software.  Microsoft grants you no rights for third party software.]]></legal>
  </properties>

  <developers>
    <developer>
      <id>microsoft</id>
      <name>Microsoft</name>
    </developer>
  </developers>

  <dependencies>
    <dependency>
      <groupId>io.netty</groupId>
      <artifactId>netty-handler</artifactId>
    </dependency>
    <dependency>
      <groupId>io.netty</groupId>
      <artifactId>netty-handler-proxy</artifactId>
    </dependency>
    <dependency>
      <groupId>io.netty</groupId>
      <artifactId>netty-buffer</artifactId>
    </dependency>
    <dependency>
      <groupId>io.netty</groupId>
      <artifactId>netty-codec-http</artifactId>
    </dependency>
    <dependency>
      <groupId>com.fasterxml.jackson.datatype</groupId>
      <artifactId>jackson-datatype-jsr310</artifactId>
    </dependency>
    <dependency>
      <groupId>com.fasterxml.jackson.dataformat</groupId>
      <artifactId>jackson-dataformat-xml</artifactId>
    </dependency>
    <dependency>
      <groupId>io.reactivex.rxjava2</groupId>
      <artifactId>rxjava</artifactId>
    </dependency>
    <dependency>
      <groupId>org.slf4j</groupId>
      <artifactId>slf4j-api</artifactId>
    </dependency>

    <dependency>
      <groupId>junit</groupId>
      <artifactId>junit</artifactId>
      <scope>test</scope>
    </dependency>
    <dependency>
      <groupId>org.slf4j</groupId>
      <artifactId>slf4j-simple</artifactId>
      <scope>test</scope>
    </dependency>
    <dependency>
      <groupId>com.github.tomakehurst</groupId>
      <artifactId>wiremock-standalone</artifactId>
      <version>2.15.0</version>
      <scope>test</scope>
    </dependency>
    <dependency>
      <groupId>org.eclipse.jetty</groupId>
      <artifactId>jetty-http</artifactId>
      <version>9.4.8.v20171121</version>
      <scope>test</scope>
    </dependency>
    <dependency>
      <groupId>org.eclipse.jetty</groupId>
      <artifactId>jetty-server</artifactId>
      <version>9.4.8.v20171121</version>
      <scope>test</scope>
    </dependency>
  </dependencies>
  <build>
    <plugins>
      <plugin>
        <groupId>org.apache.maven.plugins</groupId>
        <artifactId>maven-compiler-plugin</artifactId>
        <version>3.1</version>
        <configuration>
          <source>1.8</source>
          <target>1.8</target>
        </configuration>
      </plugin>

      <plugin>
        <groupId>org.codehaus.mojo</groupId>
        <artifactId>build-helper-maven-plugin</artifactId>
      </plugin>

      <plugin>
        <groupId>org.apache.maven.plugins</groupId>
        <artifactId>maven-javadoc-plugin</artifactId>
        <version>2.8</version>
        <configuration>
          <excludePackageNames>*.implementation.*;*.utils.*;com.microsoft.schemas._2003._10.serialization;*.blob.core.storage</excludePackageNames>
          <bottom><![CDATA[<code>/**
<br />* Copyright (c) Microsoft Corporation. All rights reserved.
<br />* Licensed under the MIT License. See License.txt in the project root for
<br />* license information.
<br />*/</code>]]></bottom>
        </configuration>
      </plugin>

      <plugin>
        <groupId>org.eclipse.jetty</groupId>
        <artifactId>jetty-maven-plugin</artifactId>
        <version>9.3.22.v20171030</version>
        <configuration>
          <httpConnector>
            <port>11081</port>
          </httpConnector>
          <webApp>
            <contextPath>/javasdktest/upload</contextPath>
          </webApp>
          <webAppSourceDirectory>temp/</webAppSourceDirectory>
        </configuration>
      </plugin>

      <plugin>
        <groupId>org.codehaus.mojo</groupId>
        <artifactId>exec-maven-plugin</artifactId>
        <version>1.6.0</version>
        <executions>
          <execution>
            <goals><goal>java</goal></goals>
          </execution>
        </executions>
        <configuration>
          <mainClass>com.microsoft.rest.v2.MockServer</mainClass>
          <classpathScope>test</classpathScope>
        </configuration>
      </plugin>
    </plugins>
  </build>
</project><|MERGE_RESOLUTION|>--- conflicted
+++ resolved
@@ -12,11 +12,7 @@
   <parent>
     <groupId>com.microsoft.azure.v2</groupId>
     <artifactId>autorest-clientruntime-for-java</artifactId>
-<<<<<<< HEAD
-    <version>2.0.3-SNAPSHOT</version>
-=======
     <version>2.0.4-SNAPSHOT</version>
->>>>>>> 88974218
     <relativePath>../pom.xml</relativePath>
   </parent>
 
