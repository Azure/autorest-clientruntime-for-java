--- conflicted
+++ resolved
@@ -398,14 +398,7 @@
         pollingState.withResourceType(resourceType);
         pollingState.withSerializerAdapter(restClient().serializerAdapter());
         if (pollingState.isStatusTerminal()) {
-<<<<<<< HEAD
-            if (pollingState.statusCode() != 204 
-                    && pollingState.isStatusSucceeded()
-                    && pollingState.resource() == null
-                    && pollingState.locationHeaderLink() != null) {
-=======
             if (pollingState.resourcePending()) {
->>>>>>> bced924f
                 return updateStateFromLocationHeaderOnPostOrDeleteAsync(pollingState).toSingle();
             }
             return Single.just(pollingState);
@@ -421,14 +414,7 @@
                 .flatMap(new Func1<PollingState<T>, Observable<PollingState<T>>>() {
                     @Override
                     public Observable<PollingState<T>> call(PollingState<T> tPollingState) {
-<<<<<<< HEAD
-                        if (pollingState.statusCode() != 204
-                                && pollingState.isStatusSucceeded()
-                                && pollingState.resource() == null
-                                && pollingState.locationHeaderLink() != null) {
-=======
                         if (pollingState.resourcePending()) {
->>>>>>> bced924f
                             return updateStateFromLocationHeaderOnPostOrDeleteAsync(pollingState);
                         }
                         return Observable.just(pollingState);
