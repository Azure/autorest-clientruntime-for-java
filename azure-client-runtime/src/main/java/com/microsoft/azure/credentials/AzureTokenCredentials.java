--- conflicted
+++ resolved
@@ -77,7 +77,6 @@
     }
 
     /**
-<<<<<<< HEAD
      * @return The default subscription ID, if any
      */
     public String defaultSubscriptionId() {
@@ -92,7 +91,10 @@
      */
     public AzureTokenCredentials withDefaultSubscriptionId(String subscriptionId) {
         this.defaultSubscription = subscriptionId;
-=======
+        return this;
+    }
+
+    /**
      * @return the proxy being used for accessing Active Directory.
      */
     public Proxy proxy() {
@@ -106,7 +108,6 @@
      */
     public AzureTokenCredentials withProxy(Proxy proxy) {
         this.proxy = proxy;
->>>>>>> fc92fbf2
         return this;
     }
 
