<!--
 Copyright (c) Microsoft Corporation. All rights reserved.
 Licensed under the MIT License. See License.txt in the project root for
 license information.
-->
<project xmlns="http://maven.apache.org/POM/4.0.0" xmlns:xsi="http://www.w3.org/2001/XMLSchema-instance" xsi:schemaLocation="http://maven.apache.org/POM/4.0.0 http://maven.apache.org/xsd/maven-4.0.0.xsd">
  <modelVersion>4.0.0</modelVersion>

  <groupId>com.microsoft.azure</groupId>
  <artifactId>autorest-clientruntime-for-java</artifactId>
  <version>2.0.0-SNAPSHOT</version>
  <packaging>pom</packaging>

  <name>AutoRest Client Runtimes for Java</name>
  <description>This package contains the runtimes for AutoRest generated Java clients.</description>
  <url>https://github.com/Azure/autorest-clientruntime-for-java</url>

  <licenses>
    <license>
      <name>The MIT License (MIT)</name>
      <url>http://opensource.org/licenses/MIT</url>
      <distribution>repo</distribution>
    </license>
  </licenses>

  <scm>
    <url>scm:git:https://github.com/Azure/autorest-clientruntime-for-java</url>
    <connection>scm:git:git@github.com:Azure/autorest-clientruntime-for-java.git</connection>
    <tag>HEAD</tag>
  </scm>

  <properties>
    <project.build.sourceEncoding>UTF-8</project.build.sourceEncoding>
    <legal><![CDATA[[INFO] Any downloads listed may be third party software.  Microsoft grants you no rights for third party software.]]></legal>
  </properties>

  <developers>
    <developer>
      <id>microsoft</id>
      <name>Microsoft</name>
    </developer>
  </developers>

  <distributionManagement>
    <snapshotRepository>
      <id>ossrh</id>
      <name>Sonatype Snapshots</name>
      <url>https://oss.sonatype.org/content/repositories/snapshots/</url>
      <uniqueVersion>true</uniqueVersion>
      <layout>default</layout>
    </snapshotRepository>
  </distributionManagement>

  <dependencyManagement>
    <dependencies>
      <dependency>
        <groupId>com.google.guava</groupId>
        <artifactId>guava</artifactId>
        <version>20.0</version>
      </dependency>
      <dependency>
        <groupId>com.fasterxml.jackson.datatype</groupId>
        <artifactId>jackson-datatype-joda</artifactId>
        <version>2.7.2</version>
      </dependency>
      <dependency>
        <groupId>org.apache.commons</groupId>
        <artifactId>commons-lang3</artifactId>
        <version>3.4</version>
      </dependency>
      <dependency>
        <groupId>com.microsoft.azure</groupId>
        <artifactId>adal4j</artifactId>
        <version>1.1.2</version>
      </dependency>
      <dependency>
        <groupId>com.microsoft.aad</groupId>
        <artifactId>adal</artifactId>
        <version>1.1.11</version>
      </dependency>
      <dependency>
        <groupId>io.reactivex</groupId>
        <artifactId>rxjava</artifactId>
        <version>1.2.4</version>
      </dependency>
      <dependency>
        <groupId>org.slf4j</groupId>
        <artifactId>slf4j-simple</artifactId>
        <version>1.7.22</version>
        <scope>test</scope>
      </dependency>
      <dependency>
        <groupId>org.slf4j</groupId>
        <artifactId>slf4j-api</artifactId>
        <version>1.7.22</version>
      </dependency>
      <dependency>
        <groupId>com.microsoft.azure</groupId>
        <artifactId>azure-annotations</artifactId>
        <version>1.2.0</version>
      </dependency>
      <dependency>
        <groupId>junit</groupId>
        <artifactId>junit</artifactId>
        <version>4.12</version>
        <scope>test</scope>
      </dependency>
      <dependency>
        <groupId>io.netty</groupId>
        <artifactId>netty-handler</artifactId>
        <version>4.1.5.Final</version>
      </dependency>
      <dependency>
        <groupId>io.netty</groupId>
        <artifactId>netty-codec-http</artifactId>
        <version>4.1.5.Final</version>
      </dependency>
      <dependency>
        <groupId>io.netty</groupId>
        <artifactId>netty-handler-proxy</artifactId>
<<<<<<< HEAD
        <version>4.1.5.Final</version>
=======
        <version>4.1.16.Final</version>
      </dependency>
      <dependency>
        <groupId>io.netty</groupId>
        <artifactId>netty-codec-http</artifactId>
        <version>4.1.3.Final</version>
>>>>>>> 33f4a924
      </dependency>
    </dependencies>
  </dependencyManagement>

  <build>
    <plugins>
      <plugin>
        <groupId>org.apache.maven.plugins</groupId>
        <artifactId>maven-checkstyle-plugin</artifactId>
        <version>2.17</version>
        <dependencies>
          <dependency>
            <groupId>com.microsoft.azure</groupId>
            <artifactId>autorest-build-tools</artifactId>
            <version>2.0.0-SNAPSHOT</version>
          </dependency>
          <dependency>
            <groupId>com.puppycrawl.tools</groupId>
            <artifactId>checkstyle</artifactId>
            <version>6.18</version>
          </dependency>
        </dependencies>
        <configuration>
          <configLocation>checkstyle.xml</configLocation>
          <propertyExpansion>samedir=build-tools/src/main/resources</propertyExpansion>
          <suppressionsLocation>suppressions.xml</suppressionsLocation>
        </configuration>
      </plugin>

      <plugin>
        <groupId>org.apache.maven.plugins</groupId>
        <artifactId>maven-compiler-plugin</artifactId>
        <version>3.1</version>
        <configuration>
          <source>1.7</source>
          <target>1.7</target>
          <showWarnings>true</showWarnings>
          <showDeprecation>true</showDeprecation>
          <compilerArgument>-Xlint:unchecked</compilerArgument>
        </configuration>
      </plugin>

      <plugin>
        <groupId>org.apache.maven.plugins</groupId>
        <artifactId>maven-javadoc-plugin</artifactId>
        <version>2.8</version>
        <configuration>
          <excludePackageNames>*.implementation.*;*.utils.*;com.microsoft.schemas._2003._10.serialization;*.blob.core.storage</excludePackageNames>
          <bottom><![CDATA[<code>/**
<br />* Copyright (c) Microsoft Corporation. All rights reserved.
<br />* Licensed under the MIT License. See License.txt in the project root for
<br />* license information.
<br />*/</code>]]></bottom>
        </configuration>
      </plugin>
    </plugins>
    <pluginManagement>
      <plugins>
        <plugin>
          <groupId>org.apache.maven.plugins</groupId>
          <artifactId>maven-resources-plugin</artifactId>
          <version>2.4.3</version>
        </plugin>

        <plugin>
          <groupId>org.apache.maven.plugins</groupId>
          <artifactId>maven-surefire-plugin</artifactId>
          <version>2.18.1</version>
          <configuration>
            <includes>
              <include>**/Test*.java</include>
              <include>**/*Test.java</include>
              <include>**/*Tests.java</include>
              <include>**/*TestCase.java</include>
            </includes>
          </configuration>
        </plugin>
        <plugin>
          <groupId>org.apache.maven.plugins</groupId>
          <artifactId>maven-release-plugin</artifactId>
          <version>2.5.2</version>
        </plugin>
      </plugins>
    </pluginManagement>
  </build>
  <modules>
    <module>build-tools</module>
    <module>client-runtime</module>
    <module>azure-client-runtime</module>
    <module>azure-client-authentication</module>
  </modules>
</project><|MERGE_RESOLUTION|>--- conflicted
+++ resolved
@@ -107,6 +107,11 @@
       </dependency>
       <dependency>
         <groupId>io.netty</groupId>
+        <artifactId>netty-buffer</artifactId>
+        <version>4.1.5.Final</version>
+      </dependency>
+      <dependency>
+        <groupId>io.netty</groupId>
         <artifactId>netty-handler</artifactId>
         <version>4.1.5.Final</version>
       </dependency>
@@ -118,16 +123,12 @@
       <dependency>
         <groupId>io.netty</groupId>
         <artifactId>netty-handler-proxy</artifactId>
-<<<<<<< HEAD
-        <version>4.1.5.Final</version>
-=======
-        <version>4.1.16.Final</version>
+        <version>4.1.5.Final</version>
       </dependency>
       <dependency>
         <groupId>io.netty</groupId>
         <artifactId>netty-codec-http</artifactId>
         <version>4.1.3.Final</version>
->>>>>>> 33f4a924
       </dependency>
     </dependencies>
   </dependencyManagement>
