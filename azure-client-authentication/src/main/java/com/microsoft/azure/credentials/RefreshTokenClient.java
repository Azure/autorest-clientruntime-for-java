/**
 * Copyright (c) Microsoft Corporation. All rights reserved.
 * Licensed under the MIT License. See License.txt in the project root for
 * license information.
 */

package com.microsoft.azure.credentials;

import com.fasterxml.jackson.annotation.JsonProperty;
import com.google.common.escape.Escaper;
import com.google.common.net.UrlEscapers;
import com.microsoft.aad.adal4j.AuthenticationResult;
import com.microsoft.azure.management.apigeneration.Beta;
import com.microsoft.rest.RestClient;
import com.microsoft.rest.RestProxy;
import com.microsoft.rest.annotations.BodyParam;
import com.microsoft.rest.annotations.ExpectedResponses;
import com.microsoft.rest.annotations.POST;
import com.microsoft.rest.annotations.PathParam;
import com.microsoft.rest.http.HttpClient;
<<<<<<< HEAD
import com.microsoft.rest.http.NettyAdapter;
=======
import com.microsoft.rest.http.HttpClient.Configuration;
import com.microsoft.rest.http.RxNettyAdapter;
import com.microsoft.rest.policy.RequestPolicy;
>>>>>>> 9c70b5d0
import com.microsoft.rest.protocol.SerializerAdapter;
import rx.Single;
import rx.functions.Func1;

import java.net.Proxy;
import java.util.Collections;
import java.util.Date;

/**
 * This class encloses a Retrofit client that refreshes a token from ADAL.
 */
@Beta
final class RefreshTokenClient {
    private final RefreshTokenService service;

    RefreshTokenClient(String baseUrl, Proxy proxy) {
        this(baseUrl, createHttpClient(proxy));
    }

    RefreshTokenClient(String baseUrl, HttpClient httpClient) {
        final SerializerAdapter<?> serializer = RestClient.createDefaultSerializer();
        service = RestProxy.create(RefreshTokenService.class, baseUrl, httpClient, serializer);
    }

    private static HttpClient createHttpClient(Proxy proxy) {
<<<<<<< HEAD
        return new NettyAdapter.Builder()
                .withProxy(proxy)
                .build();
=======
        return new RxNettyAdapter.Factory()
                .create(new Configuration(Collections.<RequestPolicy.Factory>emptyList(), proxy));
>>>>>>> 9c70b5d0
    }

    AuthenticationResult refreshToken(String tenant, String clientId, String resource, String refreshToken, boolean isMultipleResoureRefreshToken) {
        AuthenticationResult result;
        try {
            result = refreshTokenAsync(tenant, clientId, resource, refreshToken, isMultipleResoureRefreshToken).toBlocking().value();
        }
        catch (Exception ignored) {
            result = null;
        }
        return result;
    }

    Single<AuthenticationResult> refreshTokenAsync(String tenant, String clientId, String resource, String refreshToken, final boolean isMultipleResourceRefreshToken) {
        final Escaper escaper = UrlEscapers.urlFormParameterEscaper();
        final String bodyString = String.format(
                "client_id=%s&grant_type=%s&resource=%s&refresh_token=%s",
                escaper.escape(clientId),
                "refresh_token",
                escaper.escape(resource),
                escaper.escape(refreshToken));

        return service.refreshToken(tenant, bodyString)
                .map(new Func1<RefreshTokenResponse, AuthenticationResult>() {
                    @Override
                    public AuthenticationResult call(RefreshTokenResponse refreshTokenResponse) {
                        AuthenticationResult result = null;
                        if (refreshTokenResponse != null) {
                            result = new AuthenticationResult(
                                    refreshTokenResponse.tokenType,
                                    refreshTokenResponse.accessToken,
                                    refreshTokenResponse.refreshToken,
                                    refreshTokenResponse.expiresIn,
                                    null,
                                    null,
                                    isMultipleResourceRefreshToken);
                        }
                        return result;
                    }
                });
    }

    private interface RefreshTokenService {
        @POST("{tenant}/oauth2/token")
        @ExpectedResponses(200)
        Single<RefreshTokenResponse> refreshToken(@PathParam("tenant") String tenant, @BodyParam String requestBody);
    }

    private static class RefreshTokenResponse {
        @JsonProperty("token_type")
        private String tokenType;
        @JsonProperty("expires_in")
        private long expiresIn;
        @JsonProperty("expires_on")
        private Date expiresOn;
        @JsonProperty("access_token")
        private String accessToken;
        @JsonProperty("refresh_token")
        private String refreshToken;
    }
}<|MERGE_RESOLUTION|>--- conflicted
+++ resolved
@@ -18,13 +18,8 @@
 import com.microsoft.rest.annotations.POST;
 import com.microsoft.rest.annotations.PathParam;
 import com.microsoft.rest.http.HttpClient;
-<<<<<<< HEAD
 import com.microsoft.rest.http.NettyAdapter;
-=======
-import com.microsoft.rest.http.HttpClient.Configuration;
-import com.microsoft.rest.http.RxNettyAdapter;
 import com.microsoft.rest.policy.RequestPolicy;
->>>>>>> 9c70b5d0
 import com.microsoft.rest.protocol.SerializerAdapter;
 import rx.Single;
 import rx.functions.Func1;
@@ -50,14 +45,8 @@
     }
 
     private static HttpClient createHttpClient(Proxy proxy) {
-<<<<<<< HEAD
-        return new NettyAdapter.Builder()
-                .withProxy(proxy)
-                .build();
-=======
-        return new RxNettyAdapter.Factory()
-                .create(new Configuration(Collections.<RequestPolicy.Factory>emptyList(), proxy));
->>>>>>> 9c70b5d0
+        return new NettyAdapter.Factory()
+                .create(new HttpClient.Configuration(Collections.<RequestPolicy.Factory>emptyList(), proxy));
     }
 
     AuthenticationResult refreshToken(String tenant, String clientId, String resource, String refreshToken, boolean isMultipleResoureRefreshToken) {
