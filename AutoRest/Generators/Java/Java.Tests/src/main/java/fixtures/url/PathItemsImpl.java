--- conflicted
+++ resolved
@@ -33,10 +33,7 @@
     }
 
     /**
-<<<<<<< HEAD
-=======
      * send globalStringPath='globalStringPath', pathItemStringPath='pathItemStringPath', localStringPath='localStringPath', globalStringQuery='globalStringQuery', pathItemStringQuery='pathItemStringQuery', localStringQuery='localStringQuery'
->>>>>>> 1ba0e1bb
      *
      * @param localStringPath should contain value 'localStringPath'
      * @param pathItemStringPath A string value 'pathItemStringPath' that appears in the path
@@ -69,10 +66,7 @@
     }
 
     /**
-<<<<<<< HEAD
-=======
      * send globalStringPath='globalStringPath', pathItemStringPath='pathItemStringPath', localStringPath='localStringPath', globalStringQuery='globalStringQuery', pathItemStringQuery='pathItemStringQuery', localStringQuery='localStringQuery'
->>>>>>> 1ba0e1bb
      *
      * @param localStringPath should contain value 'localStringPath'
      * @param pathItemStringPath A string value 'pathItemStringPath' that appears in the path
@@ -115,10 +109,7 @@
     }
 
     /**
-<<<<<<< HEAD
-=======
      * send globalStringPath='globalStringPath', pathItemStringPath='pathItemStringPath', localStringPath='localStringPath', globalStringQuery=null, pathItemStringQuery='pathItemStringQuery', localStringQuery='localStringQuery'
->>>>>>> 1ba0e1bb
      *
      * @param localStringPath should contain value 'localStringPath'
      * @param pathItemStringPath A string value 'pathItemStringPath' that appears in the path
@@ -151,10 +142,7 @@
     }
 
     /**
-<<<<<<< HEAD
-=======
      * send globalStringPath='globalStringPath', pathItemStringPath='pathItemStringPath', localStringPath='localStringPath', globalStringQuery=null, pathItemStringQuery='pathItemStringQuery', localStringQuery='localStringQuery'
->>>>>>> 1ba0e1bb
      *
      * @param localStringPath should contain value 'localStringPath'
      * @param pathItemStringPath A string value 'pathItemStringPath' that appears in the path
@@ -197,10 +185,7 @@
     }
 
     /**
-<<<<<<< HEAD
-=======
      * send globalStringPath=globalStringPath, pathItemStringPath='pathItemStringPath', localStringPath='localStringPath', globalStringQuery=null, pathItemStringQuery='pathItemStringQuery', localStringQuery=null
->>>>>>> 1ba0e1bb
      *
      * @param localStringPath should contain value 'localStringPath'
      * @param pathItemStringPath A string value 'pathItemStringPath' that appears in the path
@@ -233,10 +218,7 @@
     }
 
     /**
-<<<<<<< HEAD
-=======
      * send globalStringPath=globalStringPath, pathItemStringPath='pathItemStringPath', localStringPath='localStringPath', globalStringQuery=null, pathItemStringQuery='pathItemStringQuery', localStringQuery=null
->>>>>>> 1ba0e1bb
      *
      * @param localStringPath should contain value 'localStringPath'
      * @param pathItemStringPath A string value 'pathItemStringPath' that appears in the path
@@ -279,10 +261,7 @@
     }
 
     /**
-<<<<<<< HEAD
-=======
      * send globalStringPath='globalStringPath', pathItemStringPath='pathItemStringPath', localStringPath='localStringPath', globalStringQuery='globalStringQuery', pathItemStringQuery=null, localStringQuery=null
->>>>>>> 1ba0e1bb
      *
      * @param localStringPath should contain value 'localStringPath'
      * @param pathItemStringPath A string value 'pathItemStringPath' that appears in the path
@@ -315,10 +294,7 @@
     }
 
     /**
-<<<<<<< HEAD
-=======
      * send globalStringPath='globalStringPath', pathItemStringPath='pathItemStringPath', localStringPath='localStringPath', globalStringQuery='globalStringQuery', pathItemStringQuery=null, localStringQuery=null
->>>>>>> 1ba0e1bb
      *
      * @param localStringPath should contain value 'localStringPath'
      * @param pathItemStringPath A string value 'pathItemStringPath' that appears in the path
