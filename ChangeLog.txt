<<<<<<< HEAD
2013.02.22 Version 0.4.1
 * BlobOutputStream now commits block list using LATEST instead of UNCOMMITTED
 * Added RequestResult to StorageEvents
 * Fixed race condition when accessing OperationContext RequestResults
=======
2013.03.12 Version 0.4.1
 * Added "Azure-SDK-For-Java/<version>" To User-Agent HTTP header
 * Added connection string support for Service Bus
 * Added new methods to break lease for Storage Blob which doesn't require a lease id and returns the result as an object. Deprecated the old breakLease() methods.
 * Added a new method to get the historical events for Media Services
 * Fixed Storage Table encoding issue for special characters
 * BlobOutputStream now commits block list using LATEST instead of UNCOMMITTED
 * Added RequestResult to StorageEvents
 * Fixed issue when accessing OperationContext RequestResults
>>>>>>> 42d86ee9
 * Fixed the return value of BlobInputStream.read
 * Fixed CloudPageBlob.downloadPageRanges to retrieve the blob length
 * Fixed MD5 validation in BlobInputStream
 * Return ETag in TableResult not only for Insert but also for other operations

2013.01.18 Version 0.4.0
 * Added support for Windows Azure Media Services
 * Updated dependencies to non-beta stable versions
 * Added a Sending Request Event to OperationContext in Storage Client code
 * Fixed a bug in the Storage client in blob download resume for blobs greater than 2GB

2012.10.29 Version 0.3.3
 * In the blob client, fixed a bug which allows users to call write APIs on a blob snapshot reference
 * Updated the URL parse method in storage client libraries, to allow users to pass a URL ending with "/"
 * Updated the parsing response header code in blob client APIs
 * Updated the storage client library user agent version from 0.1.2 to 0.1.3
 * Added more test cases in storage client tests

2012.10.16 Version 0.3.2
 * Implemented a more graceful timeout Exception
 * Implemented a better Exception for an empty header returned by the Azure Storage Service
 * Added Fluent setters for Blob Models

2012.09.11 Version 0.3.1
 * Added Javadocs to 1.7 Storage Support from 0.3.0 release
 * Fixed bug where getqueue for an invalid queue returns 200 and the exception is not wrapped in a ServiceException
 * Fixed the error when deleting a blob snapshot in the Service Layer
 * Changed the PageBlob length parameter from an int to a long
 * Return an Etag for create and copy Blob in Service Layer
 * Updated the BlobRestProxy.copyBlob to correctly honor source access conditions
 * Updated the BlobRestProxy.getBlob to correctly honor setComputeRangeMD5 option
 * Added international support for ServiceBus URIs
 * Added encoding for special characters when serializing entity to XML in Table Service Layer

2012.06.02 Version 0.3.0
 * Added 1.7 Storage Support
 * Added Javadocs for com.microsoft.windowsazure.services.table

2012.05.02 Version 0.2.2
 * Added Javadoc comments to Azure Blob Service Layer
 * Fixed a URL encoding issue in Table Client Layer
 * Made CloudTableClient use Iterator instead of Iterable

2012.04.11 Version 0.2.1
 * Added Service Layer support for Azure Table
 * Added Javadoc comments to Azure Queue Service Layer

2012.02.28 Version 0.2.0
 * Added Support for Azure Table in com.microsoft.windowsazure.services.table
 * Added Client Tests for Table
 * Added a dependency on apache commons-lang3 3.1
 * ResultsSegment exposes an ArrayList instead of an Iterable
 * UserAgent updated to v1.1.2

2012.01.31 Version 0.1.3
 * Updated User Agent to v0.1.1
 * Updated License Headers
 * Blob Client Mark update
 * Retry Logic updated in Blob and Queue Client to not retry
 * Error Response parsing updated for Table compatibility
 * MD5 is delay calculated on copy streams
 * Date parsing support for various number of fractional decimals
 * StorageErrorResponse updated to support lower case xml for tables

2011.12.22 Version 0.1.2
 * Fixed CloudBlob.download to lock to ETag during a resume
 * Ensured that Client Side Exceptions are not resumed

2011.12.14 Version 0.1.1
 * Commenting/documentation changes

2011.12.09 Version 0.1.0
 * Initial Release<|MERGE_RESOLUTION|>--- conflicted
+++ resolved
@@ -1,9 +1,3 @@
-<<<<<<< HEAD
-2013.02.22 Version 0.4.1
- * BlobOutputStream now commits block list using LATEST instead of UNCOMMITTED
- * Added RequestResult to StorageEvents
- * Fixed race condition when accessing OperationContext RequestResults
-=======
 2013.03.12 Version 0.4.1
  * Added "Azure-SDK-For-Java/<version>" To User-Agent HTTP header
  * Added connection string support for Service Bus
@@ -13,7 +7,6 @@
  * BlobOutputStream now commits block list using LATEST instead of UNCOMMITTED
  * Added RequestResult to StorageEvents
  * Fixed issue when accessing OperationContext RequestResults
->>>>>>> 42d86ee9
  * Fixed the return value of BlobInputStream.read
  * Fixed CloudPageBlob.downloadPageRanges to retrieve the blob length
  * Fixed MD5 validation in BlobInputStream
