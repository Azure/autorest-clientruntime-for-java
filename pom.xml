<!--
 Copyright (c) Microsoft Corporation. All rights reserved.
 Licensed under the MIT License. See License.txt in the project root for
 license information.
-->
<project xmlns="http://maven.apache.org/POM/4.0.0" xmlns:xsi="http://www.w3.org/2001/XMLSchema-instance" xsi:schemaLocation="http://maven.apache.org/POM/4.0.0 http://maven.apache.org/xsd/maven-4.0.0.xsd">
  <modelVersion>4.0.0</modelVersion>

  <groupId>com.microsoft.azure</groupId>
  <artifactId>autorest-clientruntime-for-java</artifactId>
  <version>1.6.16-SNAPSHOT</version>
  <packaging>pom</packaging>

  <name>AutoRest Client Runtimes for Java</name>
  <description>This package contains the runtimes for AutoRest generated Java clients.</description>
  <url>https://github.com/Azure/autorest-clientruntime-for-java</url>

  <licenses>
    <license>
      <name>The MIT License (MIT)</name>
      <url>http://opensource.org/licenses/MIT</url>
      <distribution>repo</distribution>
    </license>
  </licenses>

  <scm>
    <url>scm:git:https://github.com/Azure/autorest-clientruntime-for-java</url>
    <connection>scm:git:git@github.com:Azure/autorest-clientruntime-for-java.git</connection>
    <tag>HEAD</tag>
  </scm>

  <properties>
    <project.build.sourceEncoding>UTF-8</project.build.sourceEncoding>
    <legal><![CDATA[[INFO] Any downloads listed may be third party software.  Microsoft grants you no rights for third party software.]]></legal>
  </properties>

  <developers>
    <developer>
      <id>microsoft</id>
      <name>Microsoft</name>
    </developer>
  </developers>

  <distributionManagement>
    <snapshotRepository>
      <id>ossrh</id>
      <name>Sonatype Snapshots</name>
      <url>https://oss.sonatype.org/content/repositories/snapshots/</url>
      <uniqueVersion>true</uniqueVersion>
      <layout>default</layout>
    </snapshotRepository>
  </distributionManagement>

  <dependencyManagement>
    <dependencies>
      <dependency>
        <groupId>com.google.guava</groupId>
        <artifactId>guava</artifactId>
        <version>20.0</version>
      </dependency>
      <dependency>
        <groupId>com.squareup.retrofit2</groupId>
        <artifactId>retrofit</artifactId>
        <version>2.5.0</version>
      </dependency>
      <dependency>
        <groupId>com.squareup.okhttp3</groupId>
        <artifactId>okhttp</artifactId>
        <version>3.12.6</version>
      </dependency>
      <dependency>
        <groupId>com.squareup.okhttp3</groupId>
        <artifactId>logging-interceptor</artifactId>
        <version>3.12.2</version>
      </dependency>
      <dependency>
        <groupId>com.squareup.okhttp3</groupId>
        <artifactId>okhttp-urlconnection</artifactId>
        <version>3.12.2</version>
      </dependency>
      <dependency>
        <groupId>com.squareup.okhttp3</groupId>
        <artifactId>okio</artifactId>
        <version>1.15.0</version>
      </dependency>
      <dependency>
        <groupId>com.squareup.retrofit2</groupId>
        <artifactId>converter-jackson</artifactId>
        <version>2.5.0</version>
      </dependency>
      <dependency>
      <groupId>com.fasterxml.jackson.core</groupId>
        <artifactId>jackson-databind</artifactId>
<<<<<<< HEAD
        <version>2.10.0</version>
=======
        <version>2.9.10.1</version>
>>>>>>> 378231df
      </dependency>
      <dependency>
        <groupId>com.fasterxml.jackson.datatype</groupId>
        <artifactId>jackson-datatype-joda</artifactId>
        <version>2.10.0</version>
      </dependency>
      <dependency>
        <groupId>org.apache.commons</groupId>
        <artifactId>commons-lang3</artifactId>
        <version>3.4</version>
      </dependency>
      <dependency>
        <groupId>com.microsoft.azure</groupId>
        <artifactId>adal4j</artifactId>
        <version>1.6.4</version>
      </dependency>
      <dependency>
        <groupId>io.reactivex</groupId>
        <artifactId>rxjava</artifactId>
        <version>1.3.8</version>
      </dependency>
      <dependency>
        <groupId>com.squareup.retrofit2</groupId>
        <artifactId>adapter-rxjava</artifactId>
        <version>2.6.2</version>
      </dependency>
      <dependency>
        <groupId>org.slf4j</groupId>
        <artifactId>slf4j-api</artifactId>
        <version>1.7.22</version>
      </dependency>
      <dependency>
        <groupId>com.microsoft.azure</groupId>
        <artifactId>azure-annotations</artifactId>
        <version>1.10.0</version>
      </dependency>
      <dependency>
        <groupId>commons-codec</groupId>
        <artifactId>commons-codec</artifactId>
        <version>1.11</version>
      </dependency>
      <dependency>
        <groupId>junit</groupId>
        <artifactId>junit</artifactId>
        <version>4.12</version>
        <scope>test</scope>
      </dependency>
    </dependencies>
  </dependencyManagement>

  <build>
    <plugins>
      <plugin>
        <groupId>org.apache.maven.plugins</groupId>
        <artifactId>maven-checkstyle-plugin</artifactId>
        <version>3.1.0</version>
        <dependencies>
          <dependency>
            <groupId>com.microsoft.azure</groupId>
            <artifactId>autorest-build-tools</artifactId>
            <version>1.6.16-SNAPSHOT</version>
          </dependency>
          <dependency>
            <groupId>com.puppycrawl.tools</groupId>
            <artifactId>checkstyle</artifactId>
            <version>8.24</version>
          </dependency>
        </dependencies>
        <configuration>
          <configLocation>checkstyle.xml</configLocation>
          <propertyExpansion>samedir=build-tools/src/main/resources</propertyExpansion>
          <suppressionsLocation>suppressions.xml</suppressionsLocation>
        </configuration>
      </plugin>

      <plugin>
        <groupId>org.apache.maven.plugins</groupId>
        <artifactId>maven-compiler-plugin</artifactId>
        <version>3.8.0</version>
        <configuration>
          <source>1.7</source>
          <target>1.7</target>
          <showWarnings>true</showWarnings>
          <showDeprecation>true</showDeprecation>
          <compilerArgument>-Xlint:unchecked</compilerArgument>
        </configuration>
      </plugin>

      <plugin>
        <groupId>org.apache.maven.plugins</groupId>
        <artifactId>maven-javadoc-plugin</artifactId>
        <version>2.8</version>
        <configuration>
          <excludePackageNames>*.implementation.*;*.utils.*;com.microsoft.schemas._2003._10.serialization;*.blob.core.storage</excludePackageNames>
          <bottom><![CDATA[<code>/**
<br />* Copyright (c) Microsoft Corporation. All rights reserved.
<br />* Licensed under the MIT License. See License.txt in the project root for
<br />* license information.
<br />*/</code>]]></bottom>
        </configuration>
      </plugin>
    </plugins>
    <pluginManagement>
      <plugins>
        <plugin>
          <groupId>org.apache.maven.plugins</groupId>
          <artifactId>maven-resources-plugin</artifactId>
          <version>2.4.3</version>
        </plugin>

        <plugin>
          <groupId>org.apache.maven.plugins</groupId>
          <artifactId>maven-surefire-plugin</artifactId>
          <version>2.18.1</version>
          <configuration>
            <includes>
              <include>**/Test*.java</include>
              <include>**/*Test.java</include>
              <include>**/*Tests.java</include>
              <include>**/*TestCase.java</include>
            </includes>
          </configuration>
        </plugin>
        <plugin>
          <groupId>org.apache.maven.plugins</groupId>
          <artifactId>maven-release-plugin</artifactId>
          <version>2.5.2</version>
        </plugin>
      </plugins>
    </pluginManagement>
  </build>
  <profiles>
    <profile>
        <id>run-shade-plugin</id>
        <activation>
            <property><name>runShadePlugin</name></property>
        </activation>
        <build>
            <plugins>
                <plugin>
                    <groupId>org.apache.maven.plugins</groupId>
                    <artifactId>maven-shade-plugin</artifactId>
                    <version>3.1.0</version>
                    <configuration>
                    </configuration>
                    <executions>
                        <execution>
                            <id>shade-plugin</id>
                            <phase>package</phase>
                            <goals>
                                <goal>shade</goal>
                            </goals>
                            <configuration>
                                <relocations>
                                    <relocation>
                                        <pattern>com.fasterxml.jackson</pattern>
                                        <shadedPattern>com.microsoft.azure.dependencies.fasterxml.jackson</shadedPattern>
                                    </relocation>
                                </relocations>
                                <filters>
                                    <filter>
                                        <artifact>*:*</artifact>
                                        <excludes>
                                            <exclude>META-INF/*.SF</exclude>
                                            <exclude>META-INF/*.DSA</exclude>
                                            <exclude>META-INF/*.RSA</exclude>
                                        </excludes>
                                    </filter>
                                </filters>
                                <transformers>
                                    <transformer implementation="org.apache.maven.plugins.shade.resource.ServicesResourceTransformer" />
                                </transformers>
                            </configuration>
                        </execution>
                    </executions>
                </plugin>
            </plugins>
        </build>
    </profile>
  </profiles>
  <modules>
    <module>build-tools</module>
    <module>client-runtime</module>
    <module>azure-client-runtime</module>
    <module>azure-arm-client-runtime</module>
    <module>azure-client-authentication</module>
  </modules>
</project><|MERGE_RESOLUTION|>--- conflicted
+++ resolved
@@ -89,13 +89,9 @@
         <version>2.5.0</version>
       </dependency>
       <dependency>
-      <groupId>com.fasterxml.jackson.core</groupId>
+        <groupId>com.fasterxml.jackson.core</groupId>
         <artifactId>jackson-databind</artifactId>
-<<<<<<< HEAD
-        <version>2.10.0</version>
-=======
         <version>2.9.10.1</version>
->>>>>>> 378231df
       </dependency>
       <dependency>
         <groupId>com.fasterxml.jackson.datatype</groupId>
