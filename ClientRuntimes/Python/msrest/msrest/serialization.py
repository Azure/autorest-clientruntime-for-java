﻿# --------------------------------------------------------------------------
#
# Copyright (c) Microsoft Corporation. All rights reserved.
#
# The MIT License (MIT)
#
# Permission is hereby granted, free of charge, to any person obtaining a copy
# of this software and associated documentation files (the ""Software""), to
# deal in the Software without restriction, including without limitation the
# rights to use, copy, modify, merge, publish, distribute, sublicense, and/or
# sell copies of the Software, and to permit persons to whom the Software is
# furnished to do so, subject to the following conditions:
#
# The above copyright notice and this permission notice shall be included in
# all copies or substantial portions of the Software.
#
# THE SOFTWARE IS PROVIDED *AS IS*, WITHOUT WARRANTY OF ANY KIND, EXPRESS OR
# IMPLIED, INCLUDING BUT NOT LIMITED TO THE WARRANTIES OF MERCHANTABILITY,
# FITNESS FOR A PARTICULAR PURPOSE AND NONINFRINGEMENT. IN NO EVENT SHALL THE
# AUTHORS OR COPYRIGHT HOLDERS BE LIABLE FOR ANY CLAIM, DAMAGES OR OTHER
# LIABILITY, WHETHER IN AN ACTION OF CONTRACT, TORT OR OTHERWISE, ARISING
# FROM, OUT OF OR IN CONNECTION WITH THE SOFTWARE OR THE USE OR OTHER DEALINGS
# IN THE SOFTWARE.
#
# --------------------------------------------------------------------------

from base64 import b64decode, b64encode
import datetime
import decimal
from enum import Enum
import json
import re
try:
    from urllib import quote
except ImportError:
    from urllib.parse import quote

import chardet
import isodate

from .exceptions import (
    ValidationError,
    SerializationError,
    DeserializationError,
    raise_with_traceback)

try:
    basestring
except NameError:
    basestring = str


class Model(object):
    """Mixin for all client request body/response body models to support
    serialization and deserialization.
    """

    _subtype_map = {}
    _attribute_map = {}
    _validation = {}

    def __init__(self, *args, **kwargs):
        """Allow attribute setting via kwargs on initialization."""
        for k in kwargs:
            setattr(self, k, kwargs[k])

    def __eq__(self, other):
        """Compare objects by comparing all attributes."""
        if isinstance(other, self.__class__):
            return self.__dict__ == other.__dict__
        return False

    def __ne__(self, other):
        """Compare objects by comparing all attributes."""
        return not self.__eq__(other)

    def __str__(self):
        return str(self.__dict__)

    @classmethod
    def _get_subtype_map(cls):
        attr = '_subtype_map'
        parents = cls.__bases__
        for base in parents:
            if hasattr(base, attr) and base._subtype_map:
                return base._subtype_map
        return {}

    @classmethod
    def _classify(cls, response, objects):
        """Check the class _subtype_map for any child classes.
        We want to ignore any inheirited _subtype_maps.
        """
        try:
            map = cls.__dict__.get('_subtype_map', {})

            for _type, _classes in map.items():
                classification = response.get(_type)
                try:
                    return objects[_classes[classification]]
                except KeyError:
                    pass

                for c in _classes:
                    try:
                        _cls = objects[_classes[c]]
                        return _cls._classify(response, objects)
                    except (KeyError, TypeError):
                        continue
            raise TypeError("Object cannot be classified futher.")
        except AttributeError:
            raise TypeError("Object cannot be classified futher.")


class Serializer(object):
    """Request object model serializer."""

    basic_types = {str: 'str', int: 'int', bool: 'bool', float: 'float'}
    days = {0: "Mon", 1: "Tue", 2: "Wed", 3: "Thu",
            4: "Fri", 5: "Sat", 6: "Sun"}
    months = {1: "Jan", 2: "Feb", 3: "Mar", 4: "Apr", 5: "May", 6: "Jun",
              7: "Jul", 8: "Aug", 9: "Sep", 10: "Oct", 11: "Nov", 12: "Dec"}
<<<<<<< HEAD
    validation = {
            "min_length": lambda x, y: len(x) < y,
            "max_length": lambda x, y: len(x) > y,
            "minimum": lambda x, y: x < y,
            "maximum": lambda x, y: x > y,
            "minimum_ex": lambda x, y: x <= y,
            "maximum_ex": lambda x, y: x >= y,
            "min_items": lambda x, y: len(x) < y,
            "max_items": lambda x, y: len(x) > y,
            "pattern": lambda x, y: not re.match(y, x),
            "unique": lambda x, y: len(x) != len(set(x)),
            "multiple": lambda x, y: x % y != 0
            }
=======
    flattten = re.compile(r"(?<!\\)\.")
>>>>>>> d761a799

    def __init__(self):
        self.serialize_type = {
            'iso-8601': Serializer.serialize_iso,
            'rfc-1123': Serializer.serialize_rfc,
            'duration': Serializer.serialize_duration,
            'date': Serializer.serialize_date,
            'decimal': Serializer.serialize_decimal,
            'long': Serializer.serialize_long,
            'bytearray': Serializer.serialize_bytearray,
            'object': self.serialize_object,
            '[]': self.serialize_iter,
            '{}': self.serialize_dict
            }

    def _serialize(self, target_obj, data_type=None, **kwargs):
        """Serialize data into a string according to type.

        :param target_obj: The data to be serialized.
        :param str data_type: The type to be serialized from.
        :rtype: str, dict
        :raises: SerializationError if serialization fails.
        """
        if target_obj is None:
            return None

        serialized = {}
        attr_name = None
        class_name = target_obj.__class__.__name__

        if data_type:
            return self.serialize_data(
                target_obj, data_type, **kwargs)

        if not hasattr(target_obj, "_attribute_map"):
            data_type = type(target_obj).__name__
            if data_type in self.basic_types.values():
                return self.serialize_data(
                    target_obj, data_type, **kwargs)

        try:
            attributes = target_obj._attribute_map
            self._classify_data(target_obj, class_name, serialized)

            for attr, map in attributes.items():
                attr_name = attr
                try:
                    keys = self.flattten.split(map['key'])
                    keys = [k.replace('\\.', '.') for k in keys]
                    attr_type = map['type']
                    orig_attr = getattr(target_obj, attr)
                    validation = target_obj._validation.get(attr_name, {})
                    self.validate(orig_attr, attr_name, **validation)
                    new_attr = self.serialize_data(
                        orig_attr, attr_type, **kwargs)

                    for k in reversed(keys):
                        unflattened = {k: new_attr}
                        new_attr = unflattened

                    _new_attr = new_attr
                    _serialized = serialized
                    for k in keys:
                        if k not in _serialized:
                            _serialized.update(_new_attr)
                        _new_attr = _new_attr[k]
                        _serialized = _serialized[k]
                except ValueError:
                    continue

        except (AttributeError, KeyError, TypeError) as err:
            msg = "Attribute {} in object {} cannot be serialized.".format(
                attr_name, class_name)
            raise_with_traceback(SerializationError, msg, err)
        else:
            return serialized

    def _classify_data(self, target_obj, class_name, serialized):
        """Check whether this object is a child and therefor needs to be
        classified in the message.
        """
        try:
            for _type, _classes in target_obj._get_subtype_map().items():
                for ref, name in _classes.items():
                    if name == class_name:
                        serialized[_type] = ref
        except AttributeError:
            pass  # TargetObj has no _subtype_map so we don't need to classify.

    def body(self, data, data_type, **kwargs):
        """Serialize data intended for a request body.

        :param data: The data to be serialized.
        :param str data_type: The type to be serialized from.
        :rtype: dict
        :raises: SerializationError if serialization fails.
        :raises: ValueError if data is None
        """
        if data is None:
            raise ValidationError("required", "body", True)
        return self._serialize(data, data_type, **kwargs)

    def url(self, name, data, data_type, **kwargs):
        """Serialize data intended for a URL path.

        :param data: The data to be serialized.
        :param str data_type: The type to be serialized from.
        :rtype: str
        :raises: TypeError if serialization fails.
        :raises: ValueError if data is None
        """
        self.validate(data, name, required=True, **kwargs)
        try:
            output = self.serialize_data(data, data_type, **kwargs)
            if data_type == 'bool':
                output = json.dumps(output)

            if kwargs.get('skip_quote') is True:
                output = str(output)
            else:
                output = quote(str(output), safe='')
        except SerializationError:
            raise TypeError("{} must be type {}.".format(name, data_type))
        else:
            return output

    def query(self, name, data, data_type, **kwargs):
        """Serialize data intended for a URL query.

        :param data: The data to be serialized.
        :param str data_type: The type to be serialized from.
        :rtype: str
        :raises: TypeError if serialization fails.
        :raises: ValueError if data is None
        """
        self.validate(data, name, required=True, **kwargs)
        try:
            if data_type in ['[str]']:
                data = ["" if d is None else d for d in data]

            output = self.serialize_data(data, data_type, **kwargs)
            if data_type == 'bool':
                output = json.dumps(output)
            if kwargs.get('skip_quote') is True:
                output = str(output)
            else:
                output = quote(str(output), safe='')
        except SerializationError:
            raise TypeError("{} must be type {}.".format(name, data_type))
        else:
            return str(output)

    def header(self, name, data, data_type, **kwargs):
        """Serialize data intended for a request header.

        :param data: The data to be serialized.
        :param str data_type: The type to be serialized from.
        :rtype: str
        :raises: TypeError if serialization fails.
        :raises: ValueError if data is None
        """
        self.validate(data, name, required=True, **kwargs)
        try:
            if data_type in ['[str]']:
                data = ["" if d is None else d for d in data]

            output = self.serialize_data(data, data_type, **kwargs)
            if data_type == 'bool':
                output = json.dumps(output)
        except SerializationError:
            raise TypeError("{} must be type {}.".format(name, data_type))
        else:
            return str(output)

    def validate(self, data, name, **kwargs):
        """Validate that a piece of data meets certain conditions"""
        required = kwargs.get('required', False)
        if required and data is None:
            raise ValidationError("required", name, True)
        elif data is None:
            return

        try:
            for key, value in kwargs.items():
                validator = self.validation.get(key, lambda x, y: False)
                if validator(data, value):
                    raise ValidationError(key, name, value)
        except TypeError:
            raise ValidationError("unknown", name)

    def serialize_data(self, data, data_type, **kwargs):
        """Serialize generic data according to supplied data type.

        :param data: The data to be serialized.
        :param str data_type: The type to be serialized from.
        :param bool required: Whether it's essential that the data not be
         empty or None
        :raises: AttributeError if required data is None.
        :raises: ValueError if data is None
        :raises: SerializationError if serialization fails.
        """
        if data is None:
            raise ValueError("No value for given attribute")

        try:
            if data_type in self.basic_types.values():
                return self.serialize_basic(data, data_type)

            elif data_type in self.serialize_type:
                return self.serialize_type[data_type](data, **kwargs)

            elif isinstance(data, Enum):
                return data.value

            iter_type = data_type[0] + data_type[-1]
            if iter_type in self.serialize_type:
                return self.serialize_type[iter_type](
                    data, data_type[1:-1], **kwargs)

        except (ValueError, TypeError) as err:
            msg = "Unable to serialize value: {!r} as type: {!r}."
            raise_with_traceback(
                SerializationError, msg.format(data, data_type), err)
        else:
            return self._serialize(data, **kwargs)

    def serialize_basic(self, data, data_type):
        """Serialize basic builting data type.
        Serializes objects to str, int, float or bool.

        :param data: Object to be serialized.
        :param str data_type: Type of object in the iterable.
        """
        if data_type == 'str':
            return self.serialize_unicode(data)
        return eval(data_type)(data)

    def serialize_unicode(self, data):
        """Special handling for serializing unicode strings in Py2.
        Encode to UTF-8 if unicode, otherwise handle as a str.

        :param data: Object to be serialized.
        :rtype: str
        """
        try:
            if isinstance(data, unicode):
                return data.encode(encoding='utf-8')
        except NameError:
            return str(data)
        else:
            return str(data)

    def serialize_iter(self, data, iter_type, div=None, **kwargs):
        """Serialize iterable.

        :param list attr: Object to be serialized.
        :param str iter_type: Type of object in the iterable.
        :param bool required: Whether the objects in the iterable must
         not be None or empty.
        :param str div: If set, this str will be used to combine the elements
         in the iterable into a combined string. Default is 'None'.
        :rtype: list, str
        """
        serialized = []
        for d in data:
            try:
                serialized.append(
                    self.serialize_data(d, iter_type, **kwargs))
            except ValueError:
                serialized.append(None)

        if div:
            return div.join(serialized)
        return serialized

    def serialize_dict(self, attr, dict_type, **kwargs):
        """Serialize a dictionary of objects.

        :param dict attr: Object to be serialized.
        :param str dict_type: Type of object in the dictionary.
        :param bool required: Whether the objects in the dictionary must
         not be None or empty.
        :rtype: dict
        """
        serialized = {}
        for key, value in attr.items():
            try:
                serialized[str(key)] = self.serialize_data(
                    value, dict_type, **kwargs)
            except ValueError:
                serialized[str(key)] = None
        return serialized

    def serialize_object(self, attr, **kwargs):
        """Serialize a generic object.
        This will be handled as a dictionary. If object passed in is not
        a basic type (str, int, float, dict, list) it will simply be
        cast to str.

        :param dict attr: Object to be serialized.
        :rtype: dict or str
        """
        obj_type = type(attr)
        if obj_type in self.basic_types:
            return self.serialize_basic(attr, self.basic_types[obj_type])

        if obj_type == dict:
            serialized = {}
            for key, value in attr.items():
                try:
                    serialized[str(key)] = self.serialize_object(
                        value, **kwargs)
                except ValueError:
                    serialized[str(key)] = None
            return serialized

        if obj_type == list:
            serialized = []
            for obj in attr:
                try:
                    serialized.append(self.serialize_object(
                        obj, **kwargs))
                except ValueError:
                    pass
            return serialized

        else:
            return str(attr)

    @staticmethod
    def serialize_bytearray(attr, **kwargs):
        """Serialize bytearray into base-64 string.

        :param attr: Object to be serialized.
        :rtype: str
        """
        return b64encode(attr).decode()

    @staticmethod
    def serialize_decimal(attr, **kwargs):
        """Serialize Decimal object to float.

        :param attr: Object to be serialized.
        :rtype: float
        """
        return float(attr)

    @staticmethod
    def serialize_long(attr, **kwargs):
        """Serialize long (Py2) or int (Py3).

        :param attr: Object to be serialized.
        :rtype: int/long
        """
        try:
            return long(attr)
        except NameError:
            return int(attr)

    @staticmethod
    def serialize_date(attr, **kwargs):
        """Serialize Date object into ISO-8601 formatted string.

        :param Date attr: Object to be serialized.
        :rtype: str
        """
        t = "{:04}-{:02}-{:02}".format(attr.year, attr.month, attr.day)
        return t

    @staticmethod
    def serialize_duration(attr, **kwargs):
        """Serialize TimeDelta object into ISO-8601 formatted string.

        :param TimeDelta attr: Object to be serialized.
        :rtype: str
        """
        return isodate.duration_isoformat(attr)

    @staticmethod
    def serialize_rfc(attr, **kwargs):
        """Serialize Datetime object into RFC-1123 formatted string.

        :param Datetime attr: Object to be serialized.
        :rtype: str
        :raises: TypeError if format invalid.
        """
        try:
            utc = attr.utctimetuple()
        except AttributeError:
            raise TypeError("RFC1123 object must be valid Datetime object.")

        return "{}, {:02} {} {:04} {:02}:{:02}:{:02} GMT".format(
            Serializer.days[utc.tm_wday], utc.tm_mday,
            Serializer.months[utc.tm_mon], utc.tm_year,
            utc.tm_hour, utc.tm_min, utc.tm_sec)

    @staticmethod
    def serialize_iso(attr, **kwargs):
        """Serialize Datetime object into ISO-8601 formatted string.

        :param Datetime attr: Object to be serialized.
        :rtype: str
        :raises: SerializationError if format invalid.
        """
        if isinstance(attr, str):
            attr = isodate.parse_datetime(attr)

        try:
            utc = attr.utctimetuple()
            if utc.tm_year > 9999 or utc.tm_year < 1:
                raise OverflowError("Hit max or min date")

            microseconds = str(float(attr.microsecond)*1e-6)[1:].ljust(4, '0')
            date = "{:04}-{:02}-{:02}T{:02}:{:02}:{:02}".format(
                utc.tm_year, utc.tm_mon, utc.tm_mday,
                utc.tm_hour, utc.tm_min, utc.tm_sec)
            return date + microseconds + 'Z'
        except (ValueError, OverflowError) as err:
            msg = "Unable to serialize datetime object."
            raise_with_traceback(SerializationError, msg, err)


class Deserializer(object):
    """Response object model deserializer.

    :param dict classes: Class type dictionary for deserializing
     complex types.
    """

    basic_types = {str: 'str', int: 'int', bool: 'bool', float: 'float'}
    valid_date = re.compile(
        r'\d{4}[-]\d{2}[-]\d{2}T\d{2}:\d{2}:\d{2}'
        '\.?\d*Z?[-+]?[\d{2}]?:?[\d{2}]?')
    flatten = re.compile(r"(?<!\\)\.")

    def __init__(self, classes={}):
        self.deserialize_type = {
            'iso-8601': Deserializer.deserialize_iso,
            'rfc-1123': Deserializer.deserialize_rfc,
            'duration': Deserializer.deserialize_duration,
            'date': Deserializer.deserialize_date,
            'decimal': Deserializer.deserialize_decimal,
            'long': Deserializer.deserialize_long,
            'bytearray': Deserializer.deserialize_bytearray,
            'object': self.deserialize_object,
            '[]': self.deserialize_iter,
            '{}': self.deserialize_dict
            }
        self.dependencies = dict(classes)

    def __call__(self, target_obj, response_data):
        """Call the deserializer to process a REST response.

        :param str target_obj: Target data type to deserialize to.
        :param requests.Response response_data: REST response object.
        :raises: DeserializationError if deserialization fails.
        :returns: Deserialized object.
        """
        data = self._unpack_content(response_data)
        response, class_name = self._classify_target(target_obj, data)

        if isinstance(response, basestring):
            return self.deserialize_data(data, response)
        elif isinstance(response, Enum) or class_name == 'EnumMeta':
            return self.deserialize_enum(data, response)

        if data is None:
            return data
        try:
            attributes = response._attribute_map
            d_attrs = {}
            for attr, map in attributes.items():
                attr_type = map['type']
                key = map['key']
                working_data = data

                while '.' in key:
                    dict_keys = self.flatten.split(key)
                    if len(dict_keys) == 1:
                        key = dict_keys[0].replace('\\.', '.')
                        break
                    working_key = dict_keys[0].replace('\\.', '.')
                    working_data = working_data.get(working_key, data)
                    key = '.'.join(dict_keys[1:])

                raw_value = working_data.get(key)
                value = self.deserialize_data(raw_value, attr_type)
                d_attrs[attr] = value
        except (AttributeError, TypeError, KeyError) as err:
            msg = "Unable to deserialize to object: " + class_name
            raise_with_traceback(DeserializationError, msg, err)
        else:
            return self._instantiate_model(response, d_attrs)

    def _classify_target(self, target, data):
        """Check to see whether the deserialization target object can
        be classified into a subclass.
        Once classification has been determined, initialize object.

        :param str target: The target object type to deserialize to.
        :param str/dict data: The response data to deseralize.
        """
        if target is None:
            return None, None

        if isinstance(target, basestring):
            try:
                target = self.dependencies[target]
            except KeyError:
                return target, target

        try:
            target = target._classify(data, self.dependencies)
        except (TypeError, AttributeError):
            pass  # Target has no subclasses, so can't classify further.
        return target, target.__class__.__name__

    def _unpack_content(self, raw_data):
        """Extract data from the body of a REST response object.

        :param raw_data: Data to be processed. This could be a
         requests.Response object, in which case the json content will be
         be returned.
        """
        if raw_data and isinstance(raw_data, bytes):
            data = raw_data.decode(
                encoding=chardet.detect(raw_data)['encoding'])
        else:
            data = raw_data

        if hasattr(raw_data, 'content'):
            if not raw_data.content:
                return None

            if isinstance(raw_data.content, bytes):
                encoding = chardet.detect(raw_data.content)["encoding"]
                data = raw_data.content.decode(encoding=encoding)
            else:
                data = raw_data.content
            try:
                return json.loads(data)
            except (ValueError, TypeError):
                return data

        return data

    def _instantiate_model(self, response, attrs):
        """Instantiate a response model passing in deserialized args.

        :param response: The response model class.
        :param d_attrs: The deserialized response attributes.
        """
        subtype = response._get_subtype_map()
        try:
            kwargs = {k: v for k, v in attrs.items() if k not in subtype}
            return response(**kwargs)
        except TypeError:
            pass

        try:
            for attr, value in attrs.items():
                setattr(response, attr, value)
            return response
        except Exception as exp:
            msg = "Unable to instantiate or populate response model. "
            msg += "Type: {}, Error: {}".format(type(response), exp)
            raise DeserializationError(msg)

    def deserialize_data(self, data, data_type):
        """Process data for deserialization according to data type.

        :param str data: The response string to be deserialized.
        :param str data_type: The type to deserialize to.
        :raises: DeserializationError if deserialization fails.
        :returns: Deserialized object.
        """
        if data is None:
            return data

        try:
            if not data_type:
                return data
            if data_type in self.basic_types.values():
                return self.deserialize_basic(data, data_type)
            if data_type in self.deserialize_type:
                data_val = self.deserialize_type[data_type](data)
                return data_val

            iter_type = data_type[0] + data_type[-1]
            if iter_type in self.deserialize_type:
                return self.deserialize_type[iter_type](data, data_type[1:-1])

            obj_type = self.dependencies[data_type]
            if issubclass(obj_type, Enum):
                return self.deserialize_enum(data, obj_type)

        except (ValueError, TypeError, AttributeError) as err:
            msg = "Unable to deserialize response data."
            msg += " Data: {}, {}".format(data, data_type)
            raise_with_traceback(DeserializationError, msg, err)
        else:
            return self(obj_type, data)

    def deserialize_iter(self, attr, iter_type):
        """Deserialize an iterable.

        :param list attr: Iterable to be deserialized.
        :param str iter_type: The type of object in the iterable.
        :rtype: list
        """
        if not attr and not isinstance(attr, list):
            return None
        return [self.deserialize_data(a, iter_type) for a in attr]

    def deserialize_dict(self, attr, dict_type):
        """Deserialize a dictionary.

        :param dict/list attr: Dictionary to be deserialized. Also accepts
         a list of key, value pairs.
        :param str dict_type: The object type of the items in the dictionary.
        :rtype: dict
        """
        if isinstance(attr, list):
            return {str(x['key']): self.deserialize_data(
                x['value'], dict_type) for x in attr}
        return {str(k): self.deserialize_data(
            v, dict_type) for k, v in attr.items()}

    def deserialize_object(self, attr, **kwargs):
        """Deserialize a generic object.
        This will be handled as a dictionary.

        :param dict attr: Dictionary to be deserialized.
        :rtype: dict
        :raises: TypeError if non-builtin datatype encountered.
        """
        if isinstance(attr, basestring):
            return self.deserialize_basic(attr, 'str')
        obj_type = type(attr)
        if obj_type in self.basic_types:
            return self.deserialize_basic(attr, self.basic_types[obj_type])

        if obj_type == dict:
            deserialized = {}
            for key, value in attr.items():
                try:
                    deserialized[str(key)] = self.deserialize_object(
                        value, **kwargs)
                except ValueError:
                    deserialized[str(key)] = None
            return deserialized

        if obj_type == list:
            deserialized = []
            for obj in attr:
                try:
                    deserialized.append(self.deserialize_object(
                        obj, **kwargs))
                except ValueError:
                    pass
            return deserialized

        else:
            error = "Cannot deserialize generic object with type: "
            raise TypeError(error + str(obj_type))

    def deserialize_basic(self, attr, data_type):
        """Deserialize baisc builtin data type from string.
        Will attempt to convert to str, int, float and bool.
        This function will also accept '1', '0', 'true' and 'false' as
        valid bool values.

        :param str attr: response string to be deserialized.
        :param str data_type: deserialization data type.
        :rtype: str, int, float or bool
        :raises: TypeError if string format is not valid.
        """
        if data_type == 'bool':
            if attr in [True, False, 1, 0]:
                return bool(attr)
            elif isinstance(attr, basestring):
                if attr.lower() in ['true', '1']:
                    return True
                elif attr.lower() in ['false', '0']:
                    return False
            raise TypeError("Invalid boolean value: {}".format(attr))

        if data_type == 'str':
            return self.deserialize_unicode(attr)
        return eval(data_type)(attr)

    def deserialize_unicode(self, data):
        """Preserve unicode objects in Python 2, otherwise return data
        as a string.

        :param str data: response string to be deserialized.
        :rtype: str or unicode
        """
        try:
            if isinstance(data, unicode):
                return data
        except NameError:
            return str(data)
        else:
            return str(data)

    def deserialize_enum(self, data, enum_obj):
        """Deserialize string into enum object.

        :param str data: response string to be deserialized.
        :param Enum enum_obj: Enum object to deserialize to.
        :rtype: Enum
        :raises: DeserializationError if string is not valid enum value.
        """
        try:
            return enum_obj(str(data))
        except ValueError:
            for enum_value in enum_obj:
                if enum_value.value.lower() == str(data).lower():
                    return enum_value
            error = "{!r} is not valid value for enum {!r}"
            raise DeserializationError(error.format(data, enum_obj))

    @staticmethod
    def deserialize_bytearray(attr):
        """Deserialize string into bytearray.

        :param str attr: response string to be deserialized.
        :rtype: bytearray
        :raises: TypeError if string format invalid.
        """
        return bytearray(b64decode(attr))

    @staticmethod
    def deserialize_decimal(attr):
        """Deserialize string into Decimal object.

        :param str attr: response string to be deserialized.
        :rtype: Decimal
        :raises: DeserializationError if string format invalid.
        """
        try:
            return decimal.Decimal(attr)
        except decimal.DecimalException as err:
            msg = "Invalid decimal {}".format(attr)
            raise_with_traceback(DeserializationError, msg, err)

    @staticmethod
    def deserialize_long(attr):
        """Deserialize string into long (Py2) or int (Py3).

        :param str attr: response string to be deserialized.
        :rtype: long or int
        :raises: ValueError if string format invalid.
        """
        try:
            return long(attr)
        except NameError:
            return int(attr)

    @staticmethod
    def deserialize_duration(attr):
        """Deserialize ISO-8601 formatted string into TimeDelta object.

        :param str attr: response string to be deserialized.
        :rtype: TimeDelta
        :raises: DeserializationError if string format invalid.
        """
        try:
            duration = isodate.parse_duration(attr)
        except(ValueError, OverflowError, AttributeError) as err:
            msg = "Cannot deserialize duration object."
            raise_with_traceback(DeserializationError, msg, err)
        else:
            return duration

    @staticmethod
    def deserialize_date(attr):
        """Deserialize ISO-8601 formatted string into Date object.

        :param str attr: response string to be deserialized.
        :rtype: Date
        :raises: DeserializationError if string format invalid.
        """
        return isodate.parse_date(attr)

    @staticmethod
    def deserialize_rfc(attr):
        """Deserialize RFC-1123 formatted string into Datetime object.

        :param str attr: response string to be deserialized.
        :rtype: Datetime
        :raises: DeserializationError if string format invalid.
        """
        try:
            date_obj = datetime.datetime.strptime(
                attr, "%a, %d %b %Y %H:%M:%S %Z")
            date_obj = date_obj.replace(tzinfo=UTC())
        except ValueError as err:
            msg = "Cannot deserialize to rfc datetime object."
            raise_with_traceback(DeserializationError, msg, err)
        else:
            return date_obj

    @staticmethod
    def deserialize_iso(attr):
        """Deserialize ISO-8601 formatted string into Datetime object.

        :param str attr: response string to be deserialized.
        :rtype: Datetime
        :raises: DeserializationError if string format invalid.
        """
        try:
            attr = attr.upper()
            match = Deserializer.valid_date.match(attr)
            if not match:
                raise ValueError("Invalid datetime string: " + attr)

            check_decimal = attr.split('.')
            if len(check_decimal) > 1:
                decimal = ""
                for digit in check_decimal[1]:
                    if digit.isdigit():
                        decimal += digit
                    else:
                        break
                if len(decimal) > 6:
                    attr = attr.replace(decimal, decimal[0:-1])

            date_obj = isodate.parse_datetime(attr)
            test_utc = date_obj.utctimetuple()
            if test_utc.tm_year > 9999 or test_utc.tm_year < 1:
                raise OverflowError("Hit max or min date")
        except(ValueError, OverflowError, AttributeError) as err:
            msg = "Cannot deserialize datetime object."
            raise_with_traceback(DeserializationError, msg, err)
        else:
            return date_obj


class UTC(datetime.tzinfo):
    """Time Zone info for handling UTC"""

    def utcoffset(self, dt):
        """UTF offset for UTC is 0."""
        return datetime.timedelta(hours=0, minutes=0)

    def tzname(self, dt):
        """Timestamp representation."""
        return "Z"

    def dst(self, dt):
        """No daylight saving for UTC."""
        return datetime.timedelta(0)<|MERGE_RESOLUTION|>--- conflicted
+++ resolved
@@ -120,7 +120,6 @@
             4: "Fri", 5: "Sat", 6: "Sun"}
     months = {1: "Jan", 2: "Feb", 3: "Mar", 4: "Apr", 5: "May", 6: "Jun",
               7: "Jul", 8: "Aug", 9: "Sep", 10: "Oct", 11: "Nov", 12: "Dec"}
-<<<<<<< HEAD
     validation = {
             "min_length": lambda x, y: len(x) < y,
             "max_length": lambda x, y: len(x) > y,
@@ -134,9 +133,7 @@
             "unique": lambda x, y: len(x) != len(set(x)),
             "multiple": lambda x, y: x % y != 0
             }
-=======
     flattten = re.compile(r"(?<!\\)\.")
->>>>>>> d761a799
 
     def __init__(self):
         self.serialize_type = {
